--- conflicted
+++ resolved
@@ -15,10 +15,6 @@
         type: choice
         description: Package name (npm)
         options:
-<<<<<<< HEAD
-        - "@auth/nextjs"
-        - "@auth/core"
-=======
         - "@auth/core"
         - "@auth/nextjs"
         - "@auth/dgraph-adapter"
@@ -36,17 +32,12 @@
         - "@auth/typeorm-adapter"
         - "@auth/upstash-redis-adapter"
         - "@auth/xata-adapter"
->>>>>>> c7dec376
         - "next-auth"
       # TODO: Infer from package name
       path:
         type: choice
         description: Directory name (packages/*)
         options:
-<<<<<<< HEAD
-        - "frameworks-nextjs"
-        - "core"
-=======
         - "core"
         - "frameworks-nextjs"
         - "adapter-dgraph"
@@ -64,7 +55,6 @@
         - "adapter-typeorm"
         - "adapter-upstash-redis"
         - "adapter-xata"
->>>>>>> c7dec376
         - "next-auth"
 
 jobs:
@@ -196,10 +186,7 @@
         uses: actions/setup-node@v3
         with:
           node-version: 18
-<<<<<<< HEAD
-=======
-          cache: "pnpm"
->>>>>>> c7dec376
+          cache: "pnpm"
       - name: Install dependencies
         run: pnpm install
       - name: Determine version
