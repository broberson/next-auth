--- conflicted
+++ resolved
@@ -23,11 +23,7 @@
     "faunadb": "^4",
     "next": "13.0.6",
     "next-auth": "workspace:*",
-<<<<<<< HEAD
-    "next-auth-core": "workspace:*",
-=======
     "@auth/core": "workspace:*",
->>>>>>> a7b6a297
     "nodemailer": "^6",
     "react": "^18",
     "react-dom": "^18"
