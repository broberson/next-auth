{
  "name": "next-auth-app",
  "version": "1.0.0",
  "description": "Next.js + Auth.js Developer app",
  "private": true,
  "scripts": {
    "clean": "rm -rf .next",
    "dev": "next dev",
    "build": "next build",
    "start": "next start",
    "email": "fake-smtp-server",
    "start:email": "pnpm email",
    "e2e": "pnpm dlx playwright test"
  },
  "license": "ISC",
  "dependencies": {
<<<<<<< HEAD
    "@auth/nextjs": "workspace:*",
    "@next-auth/fauna-adapter": "workspace:*",
=======
    "@auth/core": "workspace:*",
    "@auth/fauna-adapter": "workspace:*",
>>>>>>> 8e771a29
    "@auth/prisma-adapter": "workspace:*",
    "@auth/supabase-adapter": "workspace:*",
    "@auth/typeorm-adapter": "workspace:*",
    "@prisma/client": "^3",
    "@supabase/supabase-js": "^2.0.5",
    "faunadb": "^4",
    "next": "13.4.2",
    "next-auth": "workspace:*",
    "nodemailer": "^6",
    "react": "^18",
    "react-dom": "^18"
  },
  "devDependencies": {
    "@playwright/test": "1.29.2",
    "@types/jsonwebtoken": "^8.5.5",
    "@types/react": "18.0.37",
    "@types/react-dom": "^18.0.6",
    "dotenv": "^16.0.3",
    "fake-smtp-server": "^0.8.0",
    "pg": "^8.7.3",
    "prisma": "^3",
    "sqlite3": "^5.0.8",
    "typeorm": "0.3.7"
  }
}<|MERGE_RESOLUTION|>--- conflicted
+++ resolved
@@ -14,13 +14,8 @@
   },
   "license": "ISC",
   "dependencies": {
-<<<<<<< HEAD
-    "@auth/nextjs": "workspace:*",
-    "@next-auth/fauna-adapter": "workspace:*",
-=======
     "@auth/core": "workspace:*",
     "@auth/fauna-adapter": "workspace:*",
->>>>>>> 8e771a29
     "@auth/prisma-adapter": "workspace:*",
     "@auth/supabase-adapter": "workspace:*",
     "@auth/typeorm-adapter": "workspace:*",
