--- conflicted
+++ resolved
@@ -11,12 +11,6 @@
 import type { JWT, JWTOptions } from "../jwt"
 import type { LoggerInstance } from "../utils/logger"
 import type { CookieSerializeOptions } from "cookie"
-
-<<<<<<< HEAD
-import type { InternalUrl } from "../utils/parse-url"
-=======
-import type { NextApiRequest, NextApiResponse } from "next"
->>>>>>> d1d93fd7
 
 export type Awaitable<T> = T | PromiseLike<T>
 
